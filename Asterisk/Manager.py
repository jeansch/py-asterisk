# pylint: disable=C0302
'''
Asterisk Manager and Channel objects.
'''
from __future__ import absolute_import
from builtins import object

import datetime
import re
import socket
import time
import threading

import Asterisk
import Asterisk.Util
import Asterisk.Logging

__author__ = 'David Wilson'
__id__ = '$Id$'


# pylint: disable=W0710, W0622

# Your ParentBaseException class should provide a __str__ method that combined
# _prefix and _error as  ('%s: %s' % (_prefix, _error) or similar.


class BaseException(Asterisk.BaseException):
    'Base class for all Asterisk Manager API exceptions.'
    _prefix = 'Asterisk'


class AuthenticationFailure(BaseException):
    'This exception is raised when authentication to the PBX instance fails.'
    _error = 'Authentication failed.'


class CommunicationError(BaseException):
    'This exception is raised when the PBX responds in an unexpected manner.'
    def __init__(self, packet, msg=None):
        e = 'Unexpected response from PBX: %r\n' % (msg,)
        self._error = e + ': %r' % (packet,)


class GoneAwayError(BaseException):
    'This exception is raised when the Manager connection becomes closed.'


class InternalError(BaseException):
    'This exception is raised when an error occurs within a Manager object.'
    _prefix = 'py-Asterisk internal error'


class ActionFailed(BaseException):
    'This exception is raised when a PBX action fails.'
    _prefix = 'py-Asterisk action failed'


class PermissionDenied(BaseException):
    '''
    This exception is raised when our connection is not permitted to perform a
    requested action.
    '''

    _error = 'Permission denied'


class BaseChannel(Asterisk.Logging.InstanceLogger):
    '''
    Represents a living Asterisk channel, with shortcut methods for operating
    on it. The object acts as a mapping, ie. you may get and set items of it.
    This translates to Getvar and Setvar actions on the channel.
    '''

    def __init__(self, manager, id):
        '''
        Initialise a new Channel object belonging to <id> reachable via
        BaseManager <manager>.
        '''

        self.manager = manager
        self.id = id
        self.log = self.getLogger()

    def __eq__(self, other):
        'Return truth if <other> is equal to this object.'
        return (self.id == other.id) and (self.manager is other.manager)

    def __hash__(self):
        'Return the hash value of this channel.'
        return hash(self.id) ^ id(self.manager)

    def __str__(self):
        return self.id

    def __repr__(self):
        return '<%s.%s referencing channel %r of %r>' %\
            (self.__class__.__module__, self.__class__.__name__,
             self.id, self.manager)

    def AbsoluteTimeout(self, timeout):
        'Set the absolute timeout of this channel to <timeout>.'
        return self.manager.AbsoluteTimeout(self, timeout)

    def ChangeMonitor(self, pathname):
        'Change the monitor filename of this channel to <pathname>.'
        return self.manager.ChangeMonitor(self, pathname)

    def Getvar(self, variable, default=Asterisk.Util.Unspecified):
        '''
        Return the value of this channel's <variable>, or <default> if variable
        is not set.
        '''
        if default is Asterisk.Util.Unspecified:
            return self.manager.Getvar(self, variable)
        return self.manager.Getvar(self, variable, default)

    def Hangup(self):
        'Hangup this channel.'
        return self.manager.Hangup(self)

    def Monitor(self, pathname, format, mix):
        'Begin monitoring of this channel into <pathname> using <format>.'
        return self.manager.Monitor(self, pathname, format, mix)

    def MixMonitorMute(self, channel, direction, state=True):
        'Mute or unmute <direction> of a MixMonitor recording on a <channel>.'
        return self.manager.MixMonitorMute(self, channel, direction, state)

    def Redirect(self, context, extension='s', priority=1, channel2=None):
        '''
        Redirect this channel to <priority> of <extension> in <context>,
        optionally bridging with <channel2>.
        '''
        return self.manager.Redirect(self, context, extension,
                                     priority, channel2)

    def SetCDRUserField(self, data, append=False):
        "Append or replace this channel's CDR user field with <data>."
        return self.manager.SetCDRUserField(self, data, append)

    def Setvar(self, variable, value):
        'Set the <variable> in this channel to <value>.'
        return self.manager.Setvar(self, variable, value)

    def Status(self):
        'Return the Status() dict for this channel (wasteful!).'
        return self.manager.Status()[self]

    def StopMonitor(self):
        'Stop monitoring of this channel.'
        return self.manager.StopMonitor(self)

    def __getitem__(self, key):
        'Fetch <key> as a variable from this channel.'
        return self.Getvar(key)

    def __setitem__(self, key, value):
        'Set <key> as a variable on this channel.'
        return self.Setvar(key, value)


class ZapChannel(BaseChannel):
    def ZapDNDoff(self):
        'Disable DND status on this Zapata driver channel.'
        return self.manager.ZapDNDoff(self)

    def ZapDNDon(self):
        'Enable DND status on this Zapata driver channel.'
        return self.manager.ZapDNDon(self)

    def ZapDialOffhook(self, number):
        'Off-hook dial <number> on this Zapata driver channel.'
        return self.manager.ZapDialOffhook(self, number)

    def ZapHangup(self):
        'Hangup this Zapata driver channel.'
        return self.manager.ZapHangup(self)

    def ZapTransfer(self):
        'Transfer this Zapata driver channel.'
        return self.manager.ZapTransfer(self)


class BaseManager(Asterisk.Logging.InstanceLogger):
    'Base protocol implementation for the Asterisk Manager API.'

    _AST_BANNER_PREFIX = 'Asterisk Call Manager'

    def __init__(self, address, username, secret, listen_events=True,
                 timeout=None):
        '''
        Provide communication methods for the PBX instance running at
        <address>. Authenticate using <username> and <secret>. Receive event
        information from the Manager API if <listen_events> is True.
        '''

        self.address = address
        self.username = username
        self.secret = secret
        self.listen_events = listen_events
        self.events = Asterisk.Util.EventCollection()
        self.timeout = timeout

        # Configure logging:
        self.log = self.getLogger()
        self.log.debug('Initialising.')

        # Configure r/w locks for socket (make sock thread-safe)
        self.wlock = threading.Lock()
        self.rlock = threading.Lock()

        sock = socket.socket(socket.AF_INET, socket.SOCK_STREAM)
        sock.settimeout(self.timeout)
        sock.connect(address)

        self.file = sock.makefile('rwb', 0)  # line buffered.
        self.fileno = self.file.fileno

        self.response_buffer = []
        self._authenticate()

    def get_channel(self, channel_id):
        'Return a channel object for the given <channel_id>.'

        if channel_id[:3].lower() == 'zap':
            return ZapChannel(self, channel_id)
        return BaseChannel(self, channel_id)

    def _authenticate(self):
        'Read the server banner and attempt to authenticate.'

        banner = self.file.readline().decode()

        if not banner.startswith(self._AST_BANNER_PREFIX):
            raise Exception('banner incorrect; got %r, expected prefix %r' %
                            (banner, self._AST_BANNER_PREFIX))
        action = {
            'Username': self.username,
            'Secret': self.secret
        }

        if not self.listen_events:
            action['Events'] = 'off'

        self.log.debug('Authenticating as %r/%r.', self.username, self.secret)
        self._write_action('Login', action)

        if self._read_packet().Response == 'Error':
            raise AuthenticationFailure('authentication failed.')

        self.log.debug('Authenticated as %r.', self.username)

    def __repr__(self):
        'Return a string representation of this object.'

        return '<%s.%s connected as %s to %s:%d>' %\
            ((self.__module__, self.__class__.__name__,
              self.username) + self.address)

    def _write_action(self, action, data=None):
        '''
        Write an <action> request to the Manager API, sending header keys and
        values from the mapping <data>. Return the (string) action identifier
        on success. Values from <data> are omitted if they are None.
        '''

        id = str(time.time())  # Assumes microsecond precision for reliability.
        lines = ['Action: ' + action, 'ActionID: ' + id]

        if data is not None:
            for item in data.items():
                if item[1] is not None:
                    if not isinstance(item[1], list):
                        lines.append('%s: %s' % item)
                    elif isinstance(item[1], list):
                        for param in item[1]:
                            lines.append('%s: %s' % (item[0], param))

        self.log.packet('write_action: %r', lines)

<<<<<<< HEAD
        with self.wlock:
            for line in lines:
                self.file.write(line + '\r\n')
                self.log.io('_write_action: send %r', line + '\r\n')

            self.file.write('\r\n')
            self.log.io('_write_action: send: %r', '\r\n')
=======
        for line in lines:
            self.file.write(line.encode() + b'\r\n')
            self.log.io('_write_action: send %r', line + '\r\n')

        self.file.write(b'\r\n')
        self.log.io('_write_action: send: %r', '\r\n')
>>>>>>> f4d36a9b
        return id

    def _read_response_follows(self):
        '''
        Continue reading the remainder of this packet, in the format sent by
        the "command" action.
        '''

        self.log.debug('In _read_response_follows().')

        lines = []
        packet = Asterisk.Util.AttributeDict({
            'Response': 'Follows', 'Lines': lines
        })
        line_nr = 0
        empty_line_ts = None
        while True:
<<<<<<< HEAD
            with self.rlock:
                line = self.file.readline().rstrip()
                self.log.io('_read_response_follows: recv %r', line)
                line_nr += 1
                # In some case, ActionID is the line 2 the first starting with
                # 'Privilege:'
                if line_nr in [1, 2] and line.startswith('ActionID: '):
                    # Asterisk is a pile of shite!!!!!!!!!
                    packet.ActionID = line[10:]

                elif line == '--END COMMAND--':
                    self.file.readline()
                    self.log.debug('Completed _read_response_follows().')
                    return packet

                elif not line:
                    if self.timeout:
                        now = datetime.datetime.now()
                        if empty_line_ts is None:
                            empty_line_ts = now
                        else:
                            if (now - empty_line_ts).seconds > self.timeout:
                                self.log.debug("Bogus asterisk "
                                               "'Command' answer.'")
                                raise CommunicationError(
                                    packet, 'expected --END COMMAND--')
                    self.log.debug('Empty line encountered.')
=======
            line = self.file.readline().decode().rstrip()
            self.log.io('_read_response_follows: recv %r', line)
            line_nr += 1
            # In some case, ActionID is the line 2 the first starting with
            # 'Privilege:'
            if line_nr in [1, 2] and line.startswith('ActionID: '):
                # Asterisk is a pile of shite!!!!!!!!!
                packet.ActionID = line[10:]

            elif line == '--END COMMAND--':
                self.file.readline()
                self.log.debug('Completed _read_response_follows().')
                return packet
>>>>>>> f4d36a9b

                else:
                    lines.append(line)

    def _read_packet(self, discard_events=False):
        '''
        Read a set of packet from the Manager API, stopping when a "\r\n\r\n"
        sequence is read. Return the packet as a mapping.

        If <discard_events> is True, discard all Event packets and wait for a
        Response packet, this is used while closing down the channel.
        '''

        packet = Asterisk.Util.AttributeDict()
        self.log.debug('In _read_packet().')

        while True:
<<<<<<< HEAD
            with self.rlock:
                line = self.file.readline().rstrip()
                self.log.io('_read_packet: recv %r', line)

                if not line:
                    if not packet:
                        raise GoneAwayError(
                            'Asterisk Manager connection has gone away.')

                    self.log.packet('_read_packet: %r', packet)

                    if discard_events and 'Event' in packet:
                        self.log.debug("_read_packet() "
                                       "discarding: %r.", packet)
                        packet.clear()
                        continue

                    self.log.debug('_read_packet() completed.')
                    return packet

                val = None
                # Empty field:
                if line.count(':') == 1 and line[-1] == ':':
                    key, val = line[:-1], ''
                # ChannelVariable
                elif line.count(',') == 1 and line[0] == ' ':
                    key, val = line[1:].split(',', 1)
                else:
                    # Some asterisk features like 'XMPP' presence
                    # send bogus packets with empty lines in the datas
                    # We should properly fail on those packets.
                    try:
                        key, val = line.split(': ', 1)
                    except:
                        raise InternalError('Malformed packet detected: %r'
                                            % packet)
                if key == 'Response' and val == 'Follows':
                    return self._read_response_follows()

                packet[key] = val
=======
            line = self.file.readline().decode().rstrip()
            self.log.io('_read_packet: recv %r', line)

            if not line:
                if not packet:
                    raise GoneAwayError('Asterisk Manager connection has gone away.')

                self.log.packet('_read_packet: %r', packet)

                if discard_events and 'Event' in packet:
                    self.log.debug('_read_packet() discarding: %r.', packet)
                    packet.clear()
                    continue

                self.log.debug('_read_packet() completed.')
                return packet

            val = None
            if line.count(':') == 1 and line[-1] == ':':  # Empty field:
                key, val = line[:-1], ''
            elif line.count(',') == 1 and line[0] == ' ':  # ChannelVariable
                key, val = line[1:].split(',', 1)
            else:
                # Some asterisk features like 'XMPP' presence
                # send bogus packets with empty lines in the datas
                # We should properly fail on those packets.
                try:
                    key, val = line.split(': ', 1)
                except:
                    raise InternalError('Malformed packet detected: %r'
                                        % packet)
            if key == 'Response' and val == 'Follows':
                return self._read_response_follows()

            packet[key] = val
>>>>>>> f4d36a9b

    def _dispatch_packet(self, packet):
        'Feed a single packet to an event handler.'

        if 'Response' in packet:
            self.log.debug('_dispatch_packet() placed response in buffer.')
            self.response_buffer.append(packet)

        elif 'Event' in packet:
            self._translate_event(packet)
            self.log.debug('_dispatch_packet() passing event to on_Event.')
            self.on_Event(packet)

        else:
            raise InternalError('Unknown packet type detected: %r' % (packet,))

    def _translate_response(self, packet):
        '''
        Raise an error if the reponse packet reports failure. Convert any
        channel identifiers to their equivalent objects using get_channel().
        '''

        for key in ('Channel', 'Channel1', 'Channel2'):
            if key in packet:
                packet[key] = self.get_channel(packet[key])

        if packet.Response in ('Success', 'Follows', 'Pong'):
            return packet

        if packet.Message == 'Permission denied':
            raise PermissionDenied(packet.Message)

        raise ActionFailed(packet.Message)

    def _translate_event(self, event):
        '''
        Translate any objects discovered in <event> to Python types.
        '''

        for key in ('Channel', 'Channel1', 'Channel2'):
            if key in event:
                event[key] = self.get_channel(event[key])

    def close(self):
        'Log off and close the connection to the PBX.'

        self.log.debug('Closing down.')

        self._write_action('Logoff')
        packet = self._read_packet(discard_events=True)
        if packet.Response != 'Goodbye':
            raise CommunicationError(packet, 'expected goodbye')
        self.file.close()

    def read(self):
        'Called by the parent code when activity is detected on our fd.'

        self.log.io('read(): Activity detected on our fd.')
        packet = self._read_packet()
        self._dispatch_packet(packet)

    def read_response(self, id):
        'Return the response packet found for the given action <id>.'

        buffer = self.response_buffer

        while True:
            if buffer:
                for idx, packet in enumerate(buffer):
                    # It is an error if no ActionID is sent.
                    # This is intentional.
                    if packet.ActionID == id:
                        buffer.pop(idx)
                        packet.pop('ActionID')
                        return packet

            packet = self._read_packet()

            if 'Event' in packet:
                self._dispatch_packet(packet)

            elif 'ActionID' not in packet:
                raise CommunicationError(packet, 'no ActionID')

            elif packet.ActionID == id:
                packet.pop('ActionID')
                return packet

            else:
                buffer.append(packet)

    def on_Event(self, event):
        'Triggered when an event is received from the Manager.'

        self.events.fire(event.Event, self, event)

    def responses_waiting(self):
        'Return truth if there are unprocessed buffered responses.'

        return bool(self.response_buffer)

    def serve_forever(self):
        'Handle one event at a time until doomsday.'

        while True:
            packet = self._read_packet()
            self._dispatch_packet(packet)

    def strip_evinfo(self, event):
        '''
        Given an event, remove it's ActionID and Event members.
        '''

        new = event.copy()
        del new['ActionID'], new['Event']
        return new


class CoreActions(object):  # pylint: disable=R0904
    '''
    Provide methods for Manager API actions exposed by the core Asterisk
    engine.
    '''

    def AbsoluteTimeout(self, channel, timeout):
        'Set the absolute timeout of <channel> to <timeout>.'

        id = self._write_action('AbsoluteTimeout', {
            'Channel': channel,
            'Timeout': int(timeout)
        })

        self._translate_response(self.read_response(id))

    def ChangeMonitor(self, channel, pathname):
        'Change the monitor filename of <channel> to <pathname>.'

        id = self._write_action('ChangeMonitor', {
            'Channel': channel,
            'File': pathname
        })

        self._translate_response(self.read_response(id))

    def Command(self, command):
        'Execute console command <command> and return its output lines.'

        id = self._write_action('Command', {'Command': command})
        return self._translate_response(self.read_response(id))['Lines']

    def ConfbridgeListRooms(self):
        '''
        Return a list of dictionaries containing room_name,
        users_count, marked_users and locked.
        Returns empty list if no conferences active.
        '''

        resp = self.Command('confbridge list')
        rooms = list()

        cb_re = re.compile(r'^(?P<room_name>\S+)(\s+)'
                           r'(?P<users>\S+)(\s+)'
                           r'(?P<marked_users>\S+)(\s+)'
                           r'(?P<locked>\S+)')
        for line in resp[3:]:
            match = cb_re.search(line)
            if match:
                rooms.append(match.groupdict())
        return rooms

    def ConfbridgeList(self, room):
        '''
        Return a list of dictionaries containing channel, user_profile,
        bridge_profile, menu, caller_id and muted.
        Returns empty list if <room> was not found.
        '''

        resp = self.Command('confbridge list %s' % room)
        parties = list()

        if 'No conference bridge named' in resp[1]:
            return parties
        else:
            confbridge_re = re.compile(r'^(?P<channel>SIP/\S+)\s+'
                                       r'(?P<user_profile>\S+)\s+'
                                       r'(?P<bridge_profile>\S+)\s+'
                                       r'(?P<menu>\w*)\s+'
                                       r'(?P<caller_id>\S+)\s+'
                                       r'(?P<muted>\S+)')
            for line in resp:
                match = confbridge_re.search(line)
                if match:
                    parties.append(match.groupdict())
            return parties

    def ConfbridgeKick(self, room, channel):
        '''
        Kicks <channel> from conference <room>.
        Returns boolean.
        '''

        resp = self.Command('confbridge kick %s %s' % (room, channel))
        return 'No participant named' not in resp[1]

    def ConfbridgeMute(self, room, channel):
        '''
        Mutes <channel> in conference <room>.
        Returns boolean.
        '''

        resp = self.Command('confbridge mute %s %s' % (room, channel))
        return 'No channel named' not in resp[1]

    def ConfbridgeUnmute(self, room, channel):
        '''
        Unmutes <channel> in conference <room>.
        Returns boolean.
        '''

        resp = self.Command('confbridge unmute %s %s' % (room, channel))
        return 'No channel named' not in resp[1]

    def DBGet(self, family, key):
        'Retrieve a key from the Asterisk database'

        id = self._write_action('DBGet', {'Family': family, 'Key': key})
        try:
            response = self._translate_response(self.read_response(id))
        except ActionFailed as e:
            return str(e)
        if response.get('Response') == 'Success':
            packet = self._read_packet()
        return packet.get('Val')

    def DBPut(self, family, key, value):
        'Store a value in the Asterisk database'

        id = self._write_action('DBPut',
                                {'Family': family, 'Key': key, 'Val': value})
        return self._translate_response(self.read_response(id))

    def Events(self, categories):
        'Filter received events to only those in the list <categories>.'

        id = self._write_action('Events', {'EventMask': ','.join(categories)})
        return self._translate_response(self.read_response(id))

    def ExtensionStates(self):
        'Return nested dictionary of contexts, extensions and their state'

        hint_re = re.compile(r'\s+(\d+)@(\S+).+State:(\S+)')
        state_dict = dict()
        for line in self.Command('core show hints'):
            match = hint_re.search(line)
            if match:
                extension, context, state = match.groups()
                if context in state_dict:
                    state_dict[context][extension] = state
                else:
                    state_dict[context] = {extension: state}
        return state_dict

    def Getvar(self, channel, variable, default=Asterisk.Util.Unspecified):
        '''
        Return the value of <channel>'s <variable>, or <default> if <variable>
        is not set.
        '''
        self.log.debug('Getvar(%r, %r, default=%r)',
                       channel, variable, default)

        id = self._write_action('Getvar', {
            'Channel': channel,
            'Variable': variable
        })

        response = self._translate_response(self.read_response(id))
        if variable in response:
            value = response[variable]
        else:
            value = response['Value']

        if value == '(null)':
            if default is Asterisk.Util.Unspecified:
                raise KeyError(variable)
            else:
                self.log.debug('Getvar() returning %r', default)
                return default

        self.log.debug('Getvar() returning %r', value)
        return value

    def Hangup(self, channel):
        'Hangup <channel>.'

        id = self._write_action('Hangup', {'Channel': channel})
        return self._translate_response(self.read_response(id))

    def ListCommands(self):
        'Return a dict of all available <action> => <desc> items.'

        id = self._write_action('ListCommands')
        commands = self._translate_response(self.read_response(id))
        del commands['Response']
        return commands

    def Logoff(self):
        'Close the connection to the PBX.'

        return self.close()

    def MailboxCount(self, mailbox):
        'Return a (<new_msgs>, <old_msgs>) tuple for the given <mailbox>.'
        # TODO: this can sum multiple mailboxes too.

        id = self._write_action('MailboxCount', {'Mailbox': mailbox})
        result = self._translate_response(self.read_response(id))
        return int(result.NewMessages), int(result.OldMessages)

    def MailboxStatus(self, mailbox):
        'Return the number of messages in <mailbox>.'

        id = self._write_action('MailboxStatus', {'Mailbox': mailbox})
        return int(self._translate_response(self.read_response(id))['Waiting'])

    def MeetMe(self):
        '''
        Return list of dictionaries containing confnum, parties, marked,
        activity and creation.
        Returns empty list if no conferences active.
        '''

        resp = self.Command('meetme')
        meetme_list = list()
        if resp[1] == 'No active MeetMe conferences.':
            return meetme_list
        else:
            meetme_re = re.compile(r'^(?P<confnum>\d+)\s+'
                                   r'(?P<parties>\d+)\s+'
                                   r'(?P<marked>\S+)\s+'
                                   r'(?P<activity>\S+)\s+'
                                   r'(?P<creation>\S+)')
            for line in resp:
                match = meetme_re.search(line)
                if match:
                    meetme_list.append(match.groupdict())
        return meetme_list

    def MeetMeList(self, confnum):
        'Lists users in conferences'

        resp = self.Command('meetme list %s' % confnum)
        caller_list = list()
        if (resp[1] == 'No active conferences.') \
                or ('No such conference' in resp[1]):
            return caller_list
        else:
            meetme_re = re.compile(r'^User #: (?P<usernum>\d+)\s+'
                                   r'(?P<callerid>.+)\s+'
                                   r'Channel: (?P<channel>\S+)\s+'
                                   r'\((?P<monitor>.+)\)\s+'
                                   r'(?P<duration>\S+)')
            for line in resp:
                match = meetme_re.search(line)
                if match:
                    caller_list.append(match.groupdict())
        return caller_list

    def Monitor(self, channel, pathname, format, mix):
        'Begin monitoring of <channel> into <pathname> using <format>.'

        id = self._write_action('Monitor', {
            'Channel': channel,
            'File': pathname,
            'Format': format,
            'Mix': mix and 'yes' or 'no'
        })

        return self._translate_response(self.read_response(id))

    def MixMonitorMute(self, channel, direction, state=True):
        'Mute or unmute <direction> of a MixMonitor recording on a <channel>.'

        id = self._write_action('MixMonitorMute', {
            'Channel': channel,
            'Direction': direction
            if direction in ['read', 'write'] else 'both',
            'State': state and '1' or '0'
        })

        return self._translate_response(self.read_response(id))

    def Originate(self, channel, context=None, extension=None, priority=None,
                  application=None, data=None, timeout=None, caller_id=None,
                  variable=None, account=None, async=None, early_media=None,
                  codecs=None, channel_id=None, other_channel_id=None):
        '''
        Originate(channel, context = .., extension = .., priority = ..[, ...])
        Originate(channel, application = ..[, data = ..[, ...]])

        Originate a call on <channel>, bridging it to the specified dialplan
        extension (format 1) or application (format 2).

            <context>       Dialplan context to bridge with.
            <extension>     Context extension to bridge with.
            <priority>      Context priority to bridge with.
            <application>   Application to bridge with.
            <data>          Application parameters.
            <timeout>          Answer timeout for <channel> in milliseconds.
            <caller_id>        Outgoing channel Caller ID.
            <variable>         channel variable to set (K=V[|K2=V2[|..]]).
            <account>          CDR account code.
            <async>            Return successfully immediately.
            <early_media>      Force call bridge on early media.
            <codecs>           Comma-separated list of codecs to use for this
                               call.
            <channel_id>       Channel UniqueId to be set on the channel
            <other_channel_id> Channel UniqueId to be set on the second local
                               channel.
        '''

        # Since channel is a required parameter, no need including it here.
        # As a matter of fact, including it here, generates an AttributeError
        # because 'None' does not have an 'id' attribute which is required in
        # checking equality with an object like channel
        has_dialplan = None not in (context, extension)
        has_application = application is not None

        if has_dialplan and has_application:
            raise ActionFailed('Originate: dialplan and application calling '
                               'style are mutually exclusive.')

        if not (has_dialplan or has_application):
            raise ActionFailed('Originate: neither dialplan or application '
                               'calling style used. Refer to documentation.')

        if not channel:
            raise ActionFailed('Originate: you must specify a channel.')

        data = {
            'Channel': channel, 'Context': context,
            'Exten': extension, 'Priority': priority,
            'Application': application, 'Data': data,
            'Timeout': timeout, 'CallerID': caller_id,
            'Variable': variable, 'Account': account,
            'Async': int(bool(async)), 'EarlyMedia': int(bool(early_media)),
            'Codecs': codecs, 'ChannelId': channel_id,
            'OtherChannelId': other_channel_id
        }

        id = self._write_action('Originate', data)
        return self._translate_response(self.read_response(id))

    def Originate2(self, channel, parameters):
        '''
        Originate a call, using parameters in the mapping <parameters>.
        Provided for compatibility with RPC bridges that do not support keyword
        arguments.
        '''

        return self.Originate(channel, **parameters)

    def ParkedCalls(self):
        'Return a nested dict describing currently parked calls.'

        id = self._write_action('ParkedCalls')
        self._translate_response(self.read_response(id))
        parked = {}

        def ParkedCall(self, event):
            event = self.strip_evinfo(event)
            parked[event.pop('Exten')] = event

        def ParkedCallsComplete(self, event):  # pylint: disable=W0613
            stop_flag[0] = True

        events = Asterisk.Util.EventCollection([ParkedCall,
                                                ParkedCallsComplete])
        self.events += events

        try:
            stop_flag = [False]

            while stop_flag[0] is False:
                packet = self._read_packet()
                self._dispatch_packet(packet)

        finally:
            self.events -= events

        return parked

    def Ping(self):
        'No-op to ensure the PBX is still there and keep the connection alive.'

        id = self._write_action('Ping')
        return self._translate_response(self.read_response(id))

    def Bridge(self, channel1, channel2, tone):
        'Bridge together two channels'

        id = self._write_action('Bridge', {
            'Channel1': channel1,
            'Channel2': channel2,
            'Tone': tone
        })

        return self._translate_response(self.read_response(id))

    def PlayDTMF(self, channel, digit):
        'Plays a dtmf digit on the specified channel'
        id = self._write_action('PlayDTMF', {
            'Channel': channel,
            'Digit': digit
        })

        return self._translate_response(self.read_response(id))

    def QueueAdd(self, queue, interface, penalty=0):
        'Add <interface> to <queue> with optional <penalty>.'

        id = self._write_action('QueueAdd', {
            'Queue': queue,
            'Interface': interface,
            'Penalty': str(int(penalty))
        })

        return self._translate_response(self.read_response(id))

    def QueuePause(self, queue, interface, paused):
        'Pause <interface> in <queue>.'

        id = self._write_action('QueuePause', {
            'Queue': queue,
            'Interface': interface,
            'Paused': paused and 'true' or 'false'
        })

        return self._translate_response(self.read_response(id))

    def QueueRemove(self, queue, interface):
        'Remove <interface> from <queue>.'

        id = self._write_action('QueueRemove', {
            'Queue': queue,
            'Interface': interface
        })

        return self._translate_response(self.read_response(id))

    def QueueStatus(self):
        'Return a complex nested dict describing queue statii.'

        id = self._write_action('QueueStatus')
        self._translate_response(self.read_response(id))
        queues = {}

        def QueueParams(self, event):
            queue = self.strip_evinfo(event)
            queue['members'] = {}
            queue['entries'] = {}
            queues[queue.pop('Queue')] = queue

        def QueueMember(self, event):
            member = self.strip_evinfo(event)
            queues[member.pop('Queue')]['members'][
                member.pop('Location')] = member

        def QueueEntry(self, event):
            entry = self.strip_evinfo(event)
            queues[entry.pop('Queue')]['entries'][event.pop('Channel')] = entry

        def QueueStatusComplete(self, event):  # pylint: disable=W0613
            stop_flag[0] = True

        events = Asterisk.Util.EventCollection([
            QueueParams, QueueMember, QueueEntry, QueueStatusComplete])
        self.events += events

        try:
            stop_flag = [False]

            while stop_flag[0] is False:
                packet = self._read_packet()
                self._dispatch_packet(packet)

        finally:
            self.events -= events

        return queues

    Queues = QueueStatus

    def Redirect(self, channel, context,
                 extension='s', priority=1, channel2=None):
        '''
        Redirect <channel> to <priority> of <extension> in <context>,
        optionally bridging with <channel2>
        '''

        id = self._write_action('Redirect', {
            'Channel': channel,
            'Context': context,
            'Exten': extension,
            'Priority': priority,
            'ExtraChannel': channel2
        })

        return self._translate_response(self.read_response(id))

    def SetCDRUserField(self, channel, data, append=False):
        "Append or replace <channel>'s CDR user field with <data>'."

        id = self._write_action('SetCDRUserField', {
            'Channel': channel,
            'UserField': data,
            'Append': append and 'yes' or 'no'
        })

        return self._translate_response(self.read_response(id))

    def Setvar(self, channel, variable, value):
        'Set <variable> of <channel> to <value>.'

        id = self._write_action('Setvar', {
            'Channel': channel,
            'Variable': variable,
            'Value': value
        })

        return self._translate_response(self.read_response(id))

    def SipShowPeer(self, peer):
        'Fetch the status of SIP peer <peer>.'
        id = self._write_action('SIPshowpeer', {'Peer': peer})
        showpeer = self._translate_response(self.read_response(id))
        del showpeer['Response']
        return showpeer

    def SipShowRegistry(self):
        'Return a nested dict of SIP registry.'

        id = self._write_action('SIPshowregistry')
        self._translate_response(self.read_response(id))
        registry = {}

        def RegistryEntry(self, event):
            event = self.strip_evinfo(event)
            name = event.pop('Host')
            registry[name] = event

        def RegistrationsComplete(self, event):  # pylint: disable=W0613
            stop_flag[0] = True

        events = Asterisk.Util.EventCollection(
            [RegistryEntry, RegistrationsComplete])
        self.events += events

        try:
            stop_flag = [False]

            while stop_flag[0] is False:
                packet = self._read_packet()
                self._dispatch_packet(packet)

        finally:
            self.events -= events
        return registry

    def Status(self):
        'Return a nested dict of channel statii.'

        id = self._write_action('Status')
        self._translate_response(self.read_response(id))
        channels = {}

        def Status(self, event):
            event = self.strip_evinfo(event)
            name = event.pop('Channel')
            channels[name] = event

        def StatusComplete(self, event):  # pylint: disable=W0613
            stop_flag[0] = True

        events = Asterisk.Util.EventCollection([Status, StatusComplete])
        self.events += events

        try:
            stop_flag = [False]

            while stop_flag[0] is False:
                packet = self._read_packet()
                self._dispatch_packet(packet)

        finally:
            self.events -= events
        return channels

    def StopMonitor(self, channel):
        'Stop monitoring of <channel>.'

        id = self._write_action('StopMonitor', {'Channel': channel})
        return self._translate_response(self.read_response(id))

    def CoreShowChannels(self):
        'Return a list of current channels.'

        id = self._write_action('CoreShowChannels')
        self._translate_response(self.read_response(id))

        channels = []

        def CoreShowChannel(self, event):  # pylint: disable=W0613
            channels.append(event)

        def CoreShowChannelsComplete(self, event):  # pylint: disable=W0613
            stop_flag[0] = True

        events = Asterisk.Util.EventCollection([
            CoreShowChannel, CoreShowChannelsComplete])
        self.events += events

        try:
            stop_flag = [False]

            while stop_flag[0] is False:
                packet = self._read_packet()
                self._dispatch_packet(packet)

        finally:
            self.events -= events

        return channels


class ZapataActions(object):
    'Provide methods for Manager API actions exposed by the Zapata driver.'

    def ZapDialOffhook(self, channel, number):
        'Off-hook dial <number> on Zapata driver <channel>.'

        id = self._write_action('ZapDialOffhook', {
            'ZapChannel': channel,
            'Number': number
        })

        return self._translate_response(self.read_response(id))

    def ZapDNDoff(self, channel):
        'Disable DND status on Zapata driver <channel>.'

        id = self._write_action('ZapDNDoff', {'ZapChannel': str(int(channel))})
        return self._translate_response(self.read_response(id))

    def ZapDNDon(self, channel):
        'Enable DND status on Zapata driver <channel>.'

        id = self._write_action('ZapDNDon', {'ZapChannel': str(int(channel))})
        return self._translate_response(self.read_response(id))

    def ZapHangup(self, channel):
        'Hangup Zapata driver <channel>.'

        id = self._write_action('ZapHangup', {'ZapChannel': str(int(channel))})
        return self._translate_response(self.read_response(id))

    def ZapShowChannels(self):
        'Return a nested dict of Zapata driver channel statii.'

        id = self._write_action('ZapShowChannels')
        self._translate_response(self.read_response(id))
        channels = {}

        def ZapShowChannels(self, event):
            event = self.strip_evinfo(event)
            number = int(event.pop('Channel'))
            channels[number] = event

        def ZapShowChannelsComplete(self, event):  # pylint: disable=W0613
            stop_flag[0] = True

        events = Asterisk.Util.EventCollection([
            ZapShowChannels, ZapShowChannelsComplete])
        self.events += events

        try:
            stop_flag = [False]

            while stop_flag[0] is False:
                packet = self._read_packet()
                self._dispatch_packet(packet)

        finally:
            self.events -= events

        return channels

    def ZapTransfer(self, channel):
        'Transfer Zapata driver <channel>.'
        # TODO: Does nothing on X100P. What is this for?

        id = self._write_action('ZapTransfer', {'ZapChannel': channel})
        return self._translate_response(self.read_response(id))


class CoreManager(BaseManager, CoreActions, ZapataActions):
    '''
    Asterisk Manager API protocol implementation and core actions, but without
    event handlers.
    '''

    pass


class Manager(BaseManager, CoreActions, ZapataActions):
    '''
    Asterisk Manager API protocol implementation, core event handler
    placeholders, and core actions.
    '''<|MERGE_RESOLUTION|>--- conflicted
+++ resolved
@@ -279,7 +279,6 @@
 
         self.log.packet('write_action: %r', lines)
 
-<<<<<<< HEAD
         with self.wlock:
             for line in lines:
                 self.file.write(line + '\r\n')
@@ -287,14 +286,6 @@
 
             self.file.write('\r\n')
             self.log.io('_write_action: send: %r', '\r\n')
-=======
-        for line in lines:
-            self.file.write(line.encode() + b'\r\n')
-            self.log.io('_write_action: send %r', line + '\r\n')
-
-        self.file.write(b'\r\n')
-        self.log.io('_write_action: send: %r', '\r\n')
->>>>>>> f4d36a9b
         return id
 
     def _read_response_follows(self):
@@ -312,7 +303,6 @@
         line_nr = 0
         empty_line_ts = None
         while True:
-<<<<<<< HEAD
             with self.rlock:
                 line = self.file.readline().rstrip()
                 self.log.io('_read_response_follows: recv %r', line)
@@ -320,14 +310,11 @@
                 # In some case, ActionID is the line 2 the first starting with
                 # 'Privilege:'
                 if line_nr in [1, 2] and line.startswith('ActionID: '):
-                    # Asterisk is a pile of shite!!!!!!!!!
                     packet.ActionID = line[10:]
-
                 elif line == '--END COMMAND--':
                     self.file.readline()
                     self.log.debug('Completed _read_response_follows().')
                     return packet
-
                 elif not line:
                     if self.timeout:
                         now = datetime.datetime.now()
@@ -335,27 +322,11 @@
                             empty_line_ts = now
                         else:
                             if (now - empty_line_ts).seconds > self.timeout:
-                                self.log.debug("Bogus asterisk "
-                                               "'Command' answer.'")
+                                self.log.debug(
+                                    "Bogus asterisk 'Command' answer.'")
                                 raise CommunicationError(
                                     packet, 'expected --END COMMAND--')
                     self.log.debug('Empty line encountered.')
-=======
-            line = self.file.readline().decode().rstrip()
-            self.log.io('_read_response_follows: recv %r', line)
-            line_nr += 1
-            # In some case, ActionID is the line 2 the first starting with
-            # 'Privilege:'
-            if line_nr in [1, 2] and line.startswith('ActionID: '):
-                # Asterisk is a pile of shite!!!!!!!!!
-                packet.ActionID = line[10:]
-
-            elif line == '--END COMMAND--':
-                self.file.readline()
-                self.log.debug('Completed _read_response_follows().')
-                return packet
->>>>>>> f4d36a9b
-
                 else:
                     lines.append(line)
 
@@ -372,7 +343,6 @@
         self.log.debug('In _read_packet().')
 
         while True:
-<<<<<<< HEAD
             with self.rlock:
                 line = self.file.readline().rstrip()
                 self.log.io('_read_packet: recv %r', line)
@@ -413,43 +383,6 @@
                     return self._read_response_follows()
 
                 packet[key] = val
-=======
-            line = self.file.readline().decode().rstrip()
-            self.log.io('_read_packet: recv %r', line)
-
-            if not line:
-                if not packet:
-                    raise GoneAwayError('Asterisk Manager connection has gone away.')
-
-                self.log.packet('_read_packet: %r', packet)
-
-                if discard_events and 'Event' in packet:
-                    self.log.debug('_read_packet() discarding: %r.', packet)
-                    packet.clear()
-                    continue
-
-                self.log.debug('_read_packet() completed.')
-                return packet
-
-            val = None
-            if line.count(':') == 1 and line[-1] == ':':  # Empty field:
-                key, val = line[:-1], ''
-            elif line.count(',') == 1 and line[0] == ' ':  # ChannelVariable
-                key, val = line[1:].split(',', 1)
-            else:
-                # Some asterisk features like 'XMPP' presence
-                # send bogus packets with empty lines in the datas
-                # We should properly fail on those packets.
-                try:
-                    key, val = line.split(': ', 1)
-                except:
-                    raise InternalError('Malformed packet detected: %r'
-                                        % packet)
-            if key == 'Response' and val == 'Follows':
-                return self._read_response_follows()
-
-            packet[key] = val
->>>>>>> f4d36a9b
 
     def _dispatch_packet(self, packet):
         'Feed a single packet to an event handler.'
